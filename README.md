docker-gen
=====

![latest 0.7.3](https://img.shields.io/badge/latest-0.7.3-green.svg?style=flat)
[![Build Status](https://travis-ci.org/jwilder/docker-gen.svg?branch=master)](https://travis-ci.org/jwilder/docker-gen)
![License MIT](https://img.shields.io/badge/license-MIT-blue.svg?style=flat)

`docker-gen` is a file generator that renders templates using docker container meta-data.

It can be used to generate various kinds of files for:

 * **Centralized logging** - [fluentd](https://github.com/jwilder/docker-gen/blob/master/templates/fluentd.conf.tmpl), logstash or other centralized logging tools that tail the containers JSON log file or files within the container.
 * **Log Rotation** - [logrotate](https://github.com/jwilder/docker-gen/blob/master/templates/logrotate.tmpl) files to rotate container JSON log files
 * **Reverse Proxy Configs** - [nginx](https://github.com/jwilder/docker-gen/blob/master/templates/nginx.tmpl), [haproxy](https://github.com/jwilder/docker-discover), etc. reverse proxy configs to route requests from the host to containers
 * **Service Discovery** - Scripts (python, bash, etc..) to register containers within [etcd](https://github.com/jwilder/docker-register), hipache, etc..

===

### Installation

There are three common ways to run docker-gen:
* on the host
* bundled in a container with another application
* separate standalone containers

#### Host Install

Linux/OSX binaries for release [0.7.3](https://github.com/jwilder/docker-gen/releases)

* [amd64](https://github.com/jwilder/docker-gen/releases/download/0.7.3/docker-gen-linux-amd64-0.7.3.tar.gz)
* [i386](https://github.com/jwilder/docker-gen/releases/download/0.7.3/docker-gen-linux-i386-0.7.3.tar.gz)
* [alpine-linux](https://github.com/jwilder/docker-gen/releases/download/0.7.3/docker-gen-alpine-linux-amd64-0.7.3.tar.gz)

Download the version you need, untar, and install to your PATH.

```
$ wget https://github.com/jwilder/docker-gen/releases/download/0.7.3/docker-gen-linux-amd64-0.7.3.tar.gz
$ tar xvzf docker-gen-linux-amd64-0.7.3.tar.gz
$ ./docker-gen
```

#### Bundled Container Install

Docker-gen can be bundled inside of a container along-side applications.

[jwilder/nginx-proxy](https://index.docker.io/u/jwilder/nginx-proxy/) trusted build is an example of
running docker-gen within a container along-side nginx.
[jwilder/docker-register](https://github.com/jwilder/docker-register) is an example of running
docker-gen within a container to do service registration with etcd.

#### Separate Container Install

It can also be run as two separate containers using the [jwilder/docker-gen](https://index.docker.io/u/jwilder/docker-gen/)
image, together with virtually any other image.

This is how you could run the official [nginx](https://registry.hub.docker.com/_/nginx/) image and
have docker-gen generate a reverse proxy config in the same way that `nginx-proxy` works. You may want to do
this to prevent having the docker socket bound to a publicly exposed container service.

Start nginx with a shared volume:

```
$ docker run -d -p 80:80 --name nginx -v /tmp/nginx:/etc/nginx/conf.d -t nginx
```

Fetch the template and start the docker-gen container with the shared volume:
```
$ mkdir -p /tmp/templates && cd /tmp/templates
$ curl -o nginx.tmpl https://raw.githubusercontent.com/jwilder/docker-gen/master/templates/nginx.tmpl
$ docker run -d --name nginx-gen --volumes-from nginx \
   -v /var/run/docker.sock:/tmp/docker.sock:ro \
   -v /tmp/templates:/etc/docker-gen/templates \
   -t jwilder/docker-gen -notify-sighup nginx -watch -only-exposed /etc/docker-gen/templates/nginx.tmpl /etc/nginx/conf.d/default.conf
```

===

### Usage
```
$ docker-gen
Usage: docker-gen [options] template [dest]

Generate files from docker container meta-data

Options:
  -config value
      config files with template directives. Config files will be merged if this option is specified multiple times. (default [])
  -endpoint string
      docker api endpoint (tcp|unix://..). Default unix:///var/run/docker.sock
  -interval int
      notify command interval (secs)
  -keep-blank-lines
      keep blank lines in the output file
  -notify restart xyz
      run command after template is regenerated (e.g restart xyz)
  -notify-output
      log the output(stdout/stderr) of notify command
<<<<<<< HEAD
  -notify-sighup container-ID
      send HUP signal to container.  Equivalent to docker kill -s HUP container-ID
=======
  -notify-sighup docker kill -s HUP container-ID
      send HUP signal to container. Equivalent to docker kill -s HUP container-ID
>>>>>>> c9349c81
  -only-exposed
      only include containers with exposed ports
  -only-published
      only include containers with published ports (implies -only-exposed)
  -include-stopped
      include stopped containers
  -tlscacert string
      path to TLS CA certificate file (default "/Users/jason/.docker/machine/machines/default/ca.pem")
  -tlscert string
      path to TLS client certificate file (default "/Users/jason/.docker/machine/machines/default/cert.pem")
  -tlskey string
      path to TLS client key file (default "/Users/jason/.docker/machine/machines/default/key.pem")
  -tlsverify
      verify docker daemon's TLS certicate (default true)
  -version
      show version
  -watch
      watch for container changes
  -wait
      minimum (and/or maximum) duration to wait after each container change before triggering

Arguments:
  template - path to a template to generate
  dest - path to a write the template. If not specfied, STDOUT is used

Environment Variables:
  DOCKER_HOST - default value for -endpoint
  DOCKER_CERT_PATH - directory path containing key.pem, cert.pm and ca.pem
  DOCKER_TLS_VERIFY - enable client TLS verification]
```

If no `<dest>` file is specified, the output is sent to stdout. Mainly useful for debugging.


### Configuration file

Using the -config flag from above you can tell docker-gen to use the specified config file instead of command-line options. Multiple templates can be defined and they will be executed in the order that they appear in the config file.

An example configuration file, **docker-gen.cfg** can be found in the examples folder.

#### Configuration File Syntax
```
[[config]]
Starts a configuration section

dest = "path/to/a/file"
path to a write the template. If not specfied, STDOUT is used

notifycmd = "/etc/init.d/foo reload"
run command after template is regenerated (e.g restart xyz)

onlyexposed = true
only include containers with exposed ports

template = "/path/to/a/template/file.tmpl"
path to a template to generate

watch = true
watch for container changes

wait = "500ms:2s"
debounce changes with a min:max duration. Only applicable if watch = true


[config.NotifyContainers]
Starts a notify container section

containername = 1
container name followed by the signal to send

container_id = 1
or the container id can be used followed by the signal to send
```
Putting it all together here is an example configuration file.
```
[[config]]
template = "/etc/nginx/nginx.conf.tmpl"
dest = "/etc/nginx/sites-available/default"
onlyexposed = true
notifycmd = "/etc/init.d/nginx reload"

[[config]]
template = "/etc/logrotate.conf.tmpl"
dest = "/etc/logrotate.d/docker"
watch = true

[[config]]
template = "/etc/docker-gen/templates/nginx.tmpl"
dest = "/etc/nginx/conf.d/default.conf"
watch = true
wait = "500ms:2s"

[config.NotifyContainers]
nginx = 1  # 1 is a signal number to be sent; here SIGHUP
e75a60548dc9 = 1  # a key can be either container name (nginx) or ID
```

===

### Templating

The templates used by docker-gen are written using the Go [text/template](http://golang.org/pkg/text/template/) language. In addition to the [built-in functions](http://golang.org/pkg/text/template/#hdr-Functions) supplied by Go, docker-gen provides a number of additional functions to make it simpler (or possible) to generate your desired output.

#### Emit Structure

Within the templates, the object emitted by docker-gen will be a structure consisting of following Go structs:

```go
type RuntimeContainer struct {
    ID           string
    Addresses    []Address
    Networks     []Network
    Gateway      string
    Name         string
    Hostname     string
    Image        DockerImage
    Env          map[string]string
    Volumes      map[string]Volume
    Node         SwarmNode
    Labels       map[string]string
    IP           string
    IP6LinkLocal string
    IP6Global    string
    Mounts       []Mount
    State        State
}

type Address struct {
    IP           string
    IP6LinkLocal string
    IP6Global    string
    Port         string
    HostPort     string
    Proto        string
    HostIP       string
}

type Network struct {
    IP                  string
    Name                string
    Gateway             string
    EndpointID          string
    IPv6Gateway         string
    GlobalIPv6Address   string
    MacAddress          string
    GlobalIPv6PrefixLen int
    IPPrefixLen         int
}

type DockerImage struct {
    Registry   string
    Repository string
    Tag        string
}

type Mount struct {
  Name        string
  Source      string
  Destination string
  Driver      string
  Mode        string
  RW          bool
}

type Volume struct {
    Path      string
    HostPath  string
    ReadWrite bool
}

type SwarmNode struct {
    ID      string
    Name    string
    Address Address
}

type State struct {
  Running bool
}

// Accessible from the root in templates as .Docker
type Docker struct {
    Name                 string
    NumContainers        int
    NumImages            int
    Version              string
    ApiVersion           string
    GoVersion            string
    OperatingSystem      string
    Architecture         string
    CurrentContainerID   string
}

// Host environment variables accessible from root in templates as .Env

```

For example, this is a JSON version of an emitted RuntimeContainer struct:

```json
{
   "ID":"71e9768075836eb38557adcfc71a207386a0c597dbeda240cf905df79b18cebf",
   "Addresses":[
      {
         "IP":"172.17.0.4",
         "Port":"22",
         "Proto":"tcp",
         "HostIP":"192.168.10.24",
         "HostPort":"2222"
      }
   ],
   "Gateway":"172.17.42.1",
   "Node": {
       "ID":"I2VY:P7PF:TZD5:PGWB:QTI7:QDSP:C5UD:DYKR:XKKK:TRG2:M2BL:DFUN",
       "Name":"docker-test",
       "Address": {
           "IP":"192.168.10.24"
       }
   },
   "Labels": {
       "operatingsystem":"Ubuntu 14.04.2 LTS",
       "storagedriver":"devicemapper",
       "anything_foo":"something_bar"
   },
   "IP":"172.17.0.4",
   "Name":"docker_register",
   "Hostname":"71e976807583",
   "Image":{
      "Registry":"jwilder",
      "Repository":"docker-register"
   },
   "Env":{
      "ETCD_HOST":"172.17.42.1:4001",
      "PATH":"/usr/local/sbin:/usr/local/bin:/usr/sbin:/usr/bin:/sbin:/bin",
      "DOCKER_HOST":"unix:///var/run/docker.sock",
      "HOST_IP":"172.17.42.1"
   },
   "Volumes":{
      "/mnt":{
         "Path":"/mnt",
         "HostPath":"/Users/joebob/tmp",
         "ReadWrite":true
      }
   }
}
```

#### Functions

* *`closest $array $value`*: Returns the longest matching substring in `$array` that matches `$value`
* *`coalesce ...`*: Returns the first non-nil argument.
* *`contains $map $key`*: Returns `true` if `$map` contains `$key`. Takes maps from `string` to `string`.
* *`dict $key $value ...`*: Creates a map from a list of pairs. Each `$key` value must be a `string`, but the `$value` can be any type (or `nil`). Useful for passing more than one value as a pipeline context to subtemplates.
* *`dir $path`*: Returns an array of filenames in the specified `$path`.
* *`exists $path`*: Returns `true` if `$path` refers to an existing file or directory. Takes a string.
* *`first $array`*: Returns the first value of an array or nil if the arry is nil or empty.
* *`groupBy $containers $fieldPath`*: Groups an array of `RuntimeContainer` instances based on the values of a field path expression `$fieldPath`. A field path expression is a dot-delimited list of map keys or struct member names specifying the path from container to a nested value, which must be a string. Returns a map from the value of the field path expression to an array of containers having that value. Containers that do not have a value for the field path in question are omitted.
* *`groupByKeys $containers $fieldPath`*: Returns the same as `groupBy` but only returns the keys of the map.
* *`groupByMulti $containers $fieldPath $sep`*: Like `groupBy`, but the string value specified by `$fieldPath` is first split by `$sep` into a list of strings. A container whose `$fieldPath` value contains a list of strings will show up in the map output under each of those strings.
* *`groupByLabel $containers $label`*: Returns the same as `groupBy` but grouping by the given label's value.
* *`hasPrefix $prefix $string`*: Returns whether `$prefix` is a prefix of `$string`.
* *`hasSuffix $suffix $string`*: Returns whether `$suffix` is a suffix of `$string`.
* *`intersect $slice1 $slice2`*: Returns the strings that exist in both string slices.
* *`json $value`*: Returns the JSON representation of `$value` as a `string`.
* *`keys $map`*: Returns the keys from `$map`. If `$map` is `nil`, a `nil` is returned. If `$map` is not a `map`, an error will be thrown.
* *`last $array`*: Returns the last value of an array.
* *`parseBool $string`*: parseBool returns the boolean value represented by the string. It accepts 1, t, T, TRUE, true, True, 0, f, F, FALSE, false, False. Any other value returns an error. Alias for [`strconv.ParseBool`](http://golang.org/pkg/strconv/#ParseBool) 
* *`replace $string $old $new $count`*: Replaces up to `$count` occurences of `$old` with `$new` in `$string`. Alias for [`strings.Replace`](http://golang.org/pkg/strings/#Replace)
* *`sha1 $string`*: Returns the hexadecimal representation of the SHA1 hash of `$string`.
* *`split $string $sep`*: Splits `$string` into a slice of substrings delimited by `$sep`. Alias for [`strings.Split`](http://golang.org/pkg/strings/#Split)
* *`splitN $string $sep $count`*: Splits `$string` into a slice of substrings delimited by `$sep`, with number of substrings returned determined by `$count`. Alias for [`strings.SplitN`](https://golang.org/pkg/strings/#SplitN)
* *`trimPrefix $prefix $string`*: If `$prefix` is a prefix of `$string`, return `$string` with `$prefix` trimmed from the beginning. Otherwise, return `$string` unchanged.
* *`trimSuffix $suffix $string`*: If `$suffix` is a suffix of `$string`, return `$string` with `$suffix` trimmed from the end. Otherwise, return `$string` unchanged.
* *`trim $string`*: Removes whitespace from both sides of `$string`.
* *`when $condition $trueValue $falseValue`*: Returns the `$trueValue` when the `$condition` is `true` and the `$falseValue` otherwise
* *`where $items $fieldPath $value`*: Filters an array or slice based on the values of a field path expression `$fieldPath`. A field path expression is a dot-delimited list of map keys or struct member names specifying the path from container to a nested value. Returns an array of items having that value.
* *`whereExist $items $fieldPath`*: Like `where`, but returns only items where `$fieldPath` exists (is not nil).
* *`whereNotExist $items $fieldPath`*: Like `where`, but returns only items where `$fieldPath` does not exist (is nil).
* *`whereAny $items $fieldPath $sep $values`*: Like `where`, but the string value specified by `$fieldPath` is first split by `$sep` into a list of strings. The comparison value is a string slice with possible matches. Returns items which OR intersect these values.
* *`whereAll $items $fieldPath $sep $values`*: Like `whereAny`, except all `$values` must exist in the `$fieldPath`.
* *`whereLabelExists $containers $label`*: Filters a slice of containers based on the existence of the label `$label`.
* *`whereLabelDoesNotExist $containers $label`*: Filters a slice of containers based on the non-existence of the label `$label`.
* *`whereLabelValueMatches $containers $label $pattern`*: Filters a slice of containers based on the existence of the label `$label` with values matching the regular expression `$pattern`.

===

### Examples

* [Automated Nginx Reverse Proxy for Docker](http://jasonwilder.com/blog/2014/03/25/automated-nginx-reverse-proxy-for-docker/)
* [Docker Log Management With Fluentd](http://jasonwilder.com/blog/2014/03/17/docker-log-management-using-fluentd/)
* [Docker Service Discovery Using Etcd and Haproxy](http://jasonwilder.com/blog/2014/07/15/docker-service-discovery/)

#### NGINX Reverse Proxy Config

[jwilder/nginx-proxy](https://index.docker.io/u/jwilder/nginx-proxy/) trusted build.

Start nginx-proxy:

```
$ docker run -d -p 80:80 -v /var/run/docker.sock:/tmp/docker.sock -t jwilder/nginx-proxy
```

Then start containers with a VIRTUAL_HOST env variable:

```
$ docker run -e VIRTUAL_HOST=foo.bar.com -t ...
```

If you wanted to run docker-gen directly on the host, you could do it with:

```
$ docker-gen -only-published -watch -notify "/etc/init.d/nginx reload" templates/nginx.tmpl /etc/nginx/sites-enabled/default
```

#### Fluentd Log Management

This template generate a fluentd.conf file used by fluentd. It would then ship log files off
the host.

```
$ docker-gen -watch -notify "restart fluentd" templates/fluentd.tmpl /etc/fluent/fluent.conf
```

#### Service Discovery in Etcd


This template is an example of generating a script that is then executed. This template generates
a python script that is then executed which register containers in Etcd using its HTTP API.

```
$ docker-gen -notify "/bin/bash /tmp/etcd.sh" -interval 10 templates/etcd.tmpl /tmp/etcd.sh
```


### Development

This project uses [glock](https://github.com/robfig/glock) for managing 3rd party dependencies.
You'll need to install glock into your workspace before hacking on docker-gen.

```
$ git clone <your fork>
$ cd <your fork>
$ make get-deps
$ make
```

### TODO

 * Add event status for handling start and stop events differently

### License

MIT
<|MERGE_RESOLUTION|>--- conflicted
+++ resolved
@@ -95,13 +95,8 @@
       run command after template is regenerated (e.g restart xyz)
   -notify-output
       log the output(stdout/stderr) of notify command
-<<<<<<< HEAD
   -notify-sighup container-ID
-      send HUP signal to container.  Equivalent to docker kill -s HUP container-ID
-=======
-  -notify-sighup docker kill -s HUP container-ID
-      send HUP signal to container. Equivalent to docker kill -s HUP container-ID
->>>>>>> c9349c81
+      send HUP signal to container.  Equivalent to 'docker kill -s HUP container-ID'
   -only-exposed
       only include containers with exposed ports
   -only-published
