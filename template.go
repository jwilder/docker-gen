--- conflicted
+++ resolved
@@ -327,11 +327,11 @@
 	return strings.TrimSuffix(s, suffix)
 }
 
-<<<<<<< HEAD
 // trim returns the string without leading or trailing whitespace
 func trim(s string) string {
 	return strings.TrimSpace(s)
-=======
+}
+
 // when returns the trueValue when the condition is true and the falseValue otherwise
 func when(condition bool, trueValue, falseValue interface{}) interface{} {
 	if condition {
@@ -339,7 +339,6 @@
 	} else {
 		return falseValue
 	}
->>>>>>> f31e7eea
 }
 
 func newTemplate(name string) *template.Template {
